ThisBuild / tlBaseVersion := "0.3"

ThisBuild / organization := "com.armanbilge"
ThisBuild / organizationName := "Arman Bilge"
ThisBuild / developers += tlGitHubDev("armanbilge", "Arman Bilge")
ThisBuild / startYear := Some(2022)
ThisBuild / tlSonatypeUseLegacyHost := false

ThisBuild / crossScalaVersions := Seq("3.3.0", "2.13.11")

ThisBuild / githubWorkflowJavaVersions := Seq(JavaSpec.temurin("17"))

ThisBuild / githubWorkflowBuild ~= { steps =>
  steps.flatMap {
    case step @ WorkflowStep.Sbt(List("Test/nativeLink"), _, _, _, _, _, _, _) => Nil
    case step @ WorkflowStep.Sbt(List("test"), _, _, _, _, _, _, _) =>
      List(step.copy(commands = List("Test/compile"), name = Some("Compile")))
    case step => List(step)
  }
}

ThisBuild / githubWorkflowBuild +=
  WorkflowStep.Run(
    List("clang-format --dry-run --Werror uring/native/src/main/resources/scala-native/*.c"),
<<<<<<< HEAD
    name = Some("Check formatting of C sources")
=======
    name = Some("Check formatting of C sources"),
    cond = Some("matrix.project == 'rootNative'")
  )

ThisBuild / githubWorkflowPublishPreamble +=
  WorkflowStep.Use(
    UseRef.Public("typelevel", "await-cirrus", "main"),
    name = Some("Wait for Cirrus CI")
>>>>>>> b5c22ca5
  )

val ceVersion = "3.6-e9aeb8c"
val fs2Version = "3.8.0"
val munitCEVersion = "2.0.0-M3"

ThisBuild / nativeConfig ~= { c =>
  if (Option(System.getenv("CI")).contains("true"))
    c.withLinkingOptions(c.linkingOptions :+ "-luring")
  else
    c.withCompileOptions(c.compileOptions :+ "-I/home/linuxbrew/.linuxbrew/include")
      .withLinkingOptions(c.linkingOptions :+ "/home/linuxbrew/.linuxbrew/lib/liburing.a")
}

lazy val root = tlCrossRootProject.aggregate(uring)

lazy val uring = crossProject(NativePlatform, JVMPlatform)
  .in(file("uring"))
  .settings(
    name := "fs2-io_uring",
    libraryDependencies ++= Seq(
      "org.typelevel" %%% "cats-effect" % ceVersion,
      "co.fs2" %%% "fs2-io" % fs2Version,
      "org.typelevel" %%% "munit-cats-effect" % munitCEVersion % Test,
      ("io.netty.incubator" % "netty-incubator-transport-native-io_uring" % "0.0.21.Final")
        .classifier("linux-x86_64")
    ),
    Test / testOptions += Tests.Argument("+l")
  )<|MERGE_RESOLUTION|>--- conflicted
+++ resolved
@@ -22,9 +22,6 @@
 ThisBuild / githubWorkflowBuild +=
   WorkflowStep.Run(
     List("clang-format --dry-run --Werror uring/native/src/main/resources/scala-native/*.c"),
-<<<<<<< HEAD
-    name = Some("Check formatting of C sources")
-=======
     name = Some("Check formatting of C sources"),
     cond = Some("matrix.project == 'rootNative'")
   )
@@ -33,7 +30,6 @@
   WorkflowStep.Use(
     UseRef.Public("typelevel", "await-cirrus", "main"),
     name = Some("Wait for Cirrus CI")
->>>>>>> b5c22ca5
   )
 
 val ceVersion = "3.6-e9aeb8c"
