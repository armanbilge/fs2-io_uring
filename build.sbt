--- conflicted
+++ resolved
@@ -1,4 +1,4 @@
-ThisBuild / tlBaseVersion := "0.2"
+ThisBuild / tlBaseVersion := "0.3"
 
 ThisBuild / organization := "com.armanbilge"
 ThisBuild / organizationName := "Arman Bilge"
@@ -31,12 +31,8 @@
     name = Some("Wait for Cirrus CI")
   )
 
-<<<<<<< HEAD
 val ceVersion = "3.6-e9aeb8c"
-val fs2Version = "3.7.0"
-=======
 val fs2Version = "3.8.0"
->>>>>>> d133eb24
 val munitCEVersion = "2.0.0-M3"
 
 ThisBuild / nativeConfig ~= { c =>
