--- conflicted
+++ resolved
@@ -25,16 +25,13 @@
     name = Some("Check formatting of C sources")
   )
 
-<<<<<<< HEAD
-val ceVersion = "3.6-0142603"
-=======
 ThisBuild / githubWorkflowPublishPreamble +=
   WorkflowStep.Use(
     UseRef.Public("typelevel", "await-cirrus", "main"),
     name = Some("Wait for Cirrus CI")
   )
 
->>>>>>> 1deb5a74
+val ceVersion = "3.6-0142603"
 val fs2Version = "3.7.0"
 val munitCEVersion = "2.0.0-M3"
 
