#include <liburing.h>

struct io_uring_sqe *fs2_io_uring_get_sqe(struct io_uring *ring) {
  return io_uring_get_sqe(ring);
}

void fs2_io_uring_cq_advance(struct io_uring *ring, unsigned nr) {
  io_uring_cq_advance(ring, nr);
<<<<<<< HEAD
}

void fs2_io_uring_prep_nop(struct io_uring_sqe *sqe) { io_uring_prep_nop(sqe); }

void fs2_io_uring_prep_accept(struct io_uring_sqe *sqe, int fd,
                              struct sockaddr *addr, socklen_t *addrlen,
                              int flags) {
  io_uring_prep_accept(sqe, fd, addr, addrlen, flags);
}

void fs2_io_uring_prep_cancel64(struct io_uring_sqe *sqe, __u64 user_data,
                                int flags) {
  io_uring_prep_cancel64(sqe, user_data, flags);
}

void fs2_io_uring_prep_close(struct io_uring_sqe *sqe, int fd) {
  io_uring_prep_close(sqe, fd);
}

void fs2_io_uring_prep_connect(struct io_uring_sqe *sqe, int fd,
                               const struct sockaddr *addr, socklen_t addrlen) {
  io_uring_prep_connect(sqe, fd, addr, addrlen);
}

void fs2_io_uring_prep_poll_add(struct io_uring_sqe *sqe, int fd,
                                unsigned int pollmask) {
  io_uring_prep_poll_add(sqe, fd, pollmask);
}

void fs2_io_uring_prep_recv(struct io_uring_sqe *sqe, int sockfd, void *buf,
                            size_t len, int flags) {
  io_uring_prep_recv(sqe, sockfd, buf, len, flags);
}

void fs2_io_uring_prep_send(struct io_uring_sqe *sqe, int sockfd,
                            const void *buf, size_t len, int flags) {
  io_uring_prep_send(sqe, sockfd, buf, len, flags);
}

void fs2_io_uring_prep_shutdown(struct io_uring_sqe *sqe, int fd, int how) {
  io_uring_prep_shutdown(sqe, fd, how);
}

void fs2_io_uring_prep_socket(struct io_uring_sqe *sqe, int domain, int type,
                              int protocol, unsigned int flags) {
  io_uring_prep_socket(sqe, domain, type, protocol, flags);
=======
>>>>>>> 3b372b94
}<|MERGE_RESOLUTION|>--- conflicted
+++ resolved
@@ -6,53 +6,4 @@
 
 void fs2_io_uring_cq_advance(struct io_uring *ring, unsigned nr) {
   io_uring_cq_advance(ring, nr);
-<<<<<<< HEAD
-}
-
-void fs2_io_uring_prep_nop(struct io_uring_sqe *sqe) { io_uring_prep_nop(sqe); }
-
-void fs2_io_uring_prep_accept(struct io_uring_sqe *sqe, int fd,
-                              struct sockaddr *addr, socklen_t *addrlen,
-                              int flags) {
-  io_uring_prep_accept(sqe, fd, addr, addrlen, flags);
-}
-
-void fs2_io_uring_prep_cancel64(struct io_uring_sqe *sqe, __u64 user_data,
-                                int flags) {
-  io_uring_prep_cancel64(sqe, user_data, flags);
-}
-
-void fs2_io_uring_prep_close(struct io_uring_sqe *sqe, int fd) {
-  io_uring_prep_close(sqe, fd);
-}
-
-void fs2_io_uring_prep_connect(struct io_uring_sqe *sqe, int fd,
-                               const struct sockaddr *addr, socklen_t addrlen) {
-  io_uring_prep_connect(sqe, fd, addr, addrlen);
-}
-
-void fs2_io_uring_prep_poll_add(struct io_uring_sqe *sqe, int fd,
-                                unsigned int pollmask) {
-  io_uring_prep_poll_add(sqe, fd, pollmask);
-}
-
-void fs2_io_uring_prep_recv(struct io_uring_sqe *sqe, int sockfd, void *buf,
-                            size_t len, int flags) {
-  io_uring_prep_recv(sqe, sockfd, buf, len, flags);
-}
-
-void fs2_io_uring_prep_send(struct io_uring_sqe *sqe, int sockfd,
-                            const void *buf, size_t len, int flags) {
-  io_uring_prep_send(sqe, sockfd, buf, len, flags);
-}
-
-void fs2_io_uring_prep_shutdown(struct io_uring_sqe *sqe, int fd, int how) {
-  io_uring_prep_shutdown(sqe, fd, how);
-}
-
-void fs2_io_uring_prep_socket(struct io_uring_sqe *sqe, int domain, int type,
-                              int protocol, unsigned int flags) {
-  io_uring_prep_socket(sqe, domain, type, protocol, flags);
-=======
->>>>>>> 3b372b94
 }