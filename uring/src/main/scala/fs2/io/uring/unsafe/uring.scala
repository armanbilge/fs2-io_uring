--- conflicted
+++ resolved
@@ -24,12 +24,7 @@
 
 @link("uring")
 @extern
-<<<<<<< HEAD
-@nowarn
 private[uring] object uring {
-=======
-private[unsafe] object uring {
->>>>>>> e4f7cd9e
   type __u8 = CUnsignedChar
   type __u16 = CUnsignedShort
   type __s32 = CInt
