--- conflicted
+++ resolved
@@ -119,15 +119,10 @@
           }
     }
 
-<<<<<<< HEAD
   private def openSocket(ring: Uring): Resource[F, Int] =
-    Resource.make[F, Int] {
-      F.delay(socket(AF_UNIX, SOCK_STREAM, 0))
-    }(closeSocket(ring, _).to)
-=======
-  private def openSocket(implicit ring: Uring[F]): Resource[F, Int] =
-    ring.bracket(io_uring_prep_socket(_, AF_UNIX, SOCK_STREAM, 0, 0.toUInt))(closeSocket(_))
->>>>>>> 1deb5a74
+    ring
+      .bracket(io_uring_prep_socket(_, AF_UNIX, SOCK_STREAM, 0, 0.toUInt))(closeSocket(ring, _))
+      .mapK(LiftIO.liftK)
 
   private def closeSocket(ring: Uring, fd: Int): IO[Unit] =
     ring.call(io_uring_prep_close(_, fd)).void
