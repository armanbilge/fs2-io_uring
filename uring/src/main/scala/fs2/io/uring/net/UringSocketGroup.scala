/*
 * Copyright 2022 Arman Bilge
 *
 * Licensed under the Apache License, Version 2.0 (the "License");
 * you may not use this file except in compliance with the License.
 * You may obtain a copy of the License at
 *
 *     http://www.apache.org/licenses/LICENSE-2.0
 *
 * Unless required by applicable law or agreed to in writing, software
 * distributed under the License is distributed on an "AS IS" BASIS,
 * WITHOUT WARRANTIES OR CONDITIONS OF ANY KIND, either express or implied.
 * See the License for the specific language governing permissions and
 * limitations under the License.
 */

package fs2
package io
package uring
package net

import cats.effect.IO
import cats.effect.LiftIO
import cats.effect.kernel.Async
import cats.effect.kernel.Resource
import cats.syntax.all._
import com.comcast.ip4s._
import fs2.io.net.Socket
import fs2.io.net.SocketGroup
import fs2.io.net.SocketOption
import fs2.io.uring.unsafe.netinetin._
import fs2.io.uring.unsafe.uring._

import scala.scalanative.libc.errno._
import scala.scalanative.posix.sys.socket._
import scala.scalanative.unsafe._
import scala.scalanative.unsigned._

private final class UringSocketGroup[F[_]: LiftIO](implicit F: Async[F], dns: Dns[F])
    extends SocketGroup[F] {

  def client(to: SocketAddress[Host], options: List[SocketOption]): Resource[F, Socket[F]] =
    Resource.eval(Uring.get[F]).flatMap { ring =>
      Resource.eval(to.resolve).flatMap { address =>
        openSocket(ring, address.host.isInstanceOf[Ipv4Address]).flatMap { fd =>
          Resource.eval {
            SocketAddressHelpers.allocateSockaddr.use { case (addr, len) =>
              F.delay(SocketAddressHelpers.toSockaddr(address, addr, len)) *>
                ring.call(io_uring_prep_connect(_, fd, addr, !len)).to
            }
          } *> UringSocket(ring, fd, address)
        }
      }
    }

  def server(
      address: Option[Host],
      port: Option[Port],
      options: List[SocketOption]
  ): Stream[F, Socket[F]] = Stream.resource(serverResource(address, port, options)).flatMap(_._2)

  def serverResource(
      address: Option[Host],
      port: Option[Port],
      options: List[SocketOption]
  ): Resource[F, (SocketAddress[IpAddress], Stream[F, Socket[F]])] =
    Resource.eval(Uring.get[F]).flatMap { ring =>
      for {

        resolvedAddress <- Resource.eval(address.fold(IpAddress.loopback)(_.resolve))

        fd <- openSocket(ring, resolvedAddress.isInstanceOf[Ipv4Address])

        localAddress <- Resource.eval {
          val bindF = F.delay {
            val socketAddress = SocketAddress(resolvedAddress, port.getOrElse(port"0"))

            if (SocketAddressHelpers.toSockaddr(socketAddress)(bind(fd, _, _)) == 0)
              F.unit
            else
              F.raiseError(IOExceptionHelper(errno))
          }.flatten

          val listenF = F.delay {
            if (listen(fd, 65535) == 0)
              F.unit
            else
              F.raiseError(IOExceptionHelper(errno))
          }.flatten

          bindF *> listenF *> UringSocket.getLocalAddress(fd)
        }

        sockets = Stream
          .resource(SocketAddressHelpers.allocateSockaddr)
          .flatMap { case (addr, len) =>
            Stream.resource {
              val accept = Resource.eval(F.delay(!len = sizeof[sockaddr_in6].toUInt)) *>
                ring
                  .bracket(io_uring_prep_accept(_, fd, addr, len, 0))(closeSocket(ring, _))
                  .mapK(LiftIO.liftK)

              val convert =
                F.delay(SocketAddressHelpers.toSocketAddress(addr))
                  .flatMap(_.liftTo)

              accept
                .flatMap { clientFd =>
                  Resource.eval(convert).flatMap { remoteAddress =>
                    UringSocket(ring, clientFd, remoteAddress)
                  }
                }
                .attempt
                .map(_.toOption)
            }.repeat
          }

      } yield (localAddress, sockets.unNone)
    }

<<<<<<< HEAD
  private def openSocket(ring: Uring, ipv4: Boolean): Resource[F, Int] =
    Resource.make[F, Int] {
      val domain = if (ipv4) AF_INET else AF_INET6
      F.delay(socket(domain, SOCK_STREAM, 0))
    }(closeSocket(ring, _).to)
=======
  private def openSocket(ipv4: Boolean)(implicit ring: Uring[F]): Resource[F, Int] =
    ring.bracket { sqe =>
      val domain = if (ipv4) AF_INET else AF_INET6
      io_uring_prep_socket(sqe, domain, SOCK_STREAM, 0, 0.toUInt)
    }(closeSocket(_))
>>>>>>> 1deb5a74

  private def closeSocket(ring: Uring, fd: Int): IO[Unit] =
    ring.call(io_uring_prep_close(_, fd)).void

}

object UringSocketGroup {

  def apply[F[_]: Async: Dns: LiftIO]: SocketGroup[F] = new UringSocketGroup

}<|MERGE_RESOLUTION|>--- conflicted
+++ resolved
@@ -118,19 +118,13 @@
       } yield (localAddress, sockets.unNone)
     }
 
-<<<<<<< HEAD
   private def openSocket(ring: Uring, ipv4: Boolean): Resource[F, Int] =
-    Resource.make[F, Int] {
-      val domain = if (ipv4) AF_INET else AF_INET6
-      F.delay(socket(domain, SOCK_STREAM, 0))
-    }(closeSocket(ring, _).to)
-=======
-  private def openSocket(ipv4: Boolean)(implicit ring: Uring[F]): Resource[F, Int] =
-    ring.bracket { sqe =>
-      val domain = if (ipv4) AF_INET else AF_INET6
-      io_uring_prep_socket(sqe, domain, SOCK_STREAM, 0, 0.toUInt)
-    }(closeSocket(_))
->>>>>>> 1deb5a74
+    ring
+      .bracket { sqe =>
+        val domain = if (ipv4) AF_INET else AF_INET6
+        io_uring_prep_socket(sqe, domain, SOCK_STREAM, 0, 0.toUInt)
+      }(closeSocket(ring, _))
+      .mapK(LiftIO.liftK)
 
   private def closeSocket(ring: Uring, fd: Int): IO[Unit] =
     ring.call(io_uring_prep_close(_, fd)).void
